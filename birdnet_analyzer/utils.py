--- conflicted
+++ resolved
@@ -11,9 +11,6 @@
 import birdnet_analyzer.config as cfg
 
 
-<<<<<<< HEAD
-def spectrogram_from_file(path, fig_num=None, fig_size=None, offset=0, duration=None):
-=======
 class EmptyClassException(keras_tuner.errors.FatalError):
     """
     Exception raised when a class is found to be empty.
@@ -27,9 +24,7 @@
         self.index = index
         self.message = f"Class {index} is empty."
 
-
-def spectrogram_from_file(path, fig_num=None, fig_size=None):
->>>>>>> 0d777013
+def spectrogram_from_file(path, fig_num=None, fig_size=None, offset=0, duration=None):
     """
     Generate a spectrogram from an audio file.
 
