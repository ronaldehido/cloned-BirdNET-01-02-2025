--- conflicted
+++ resolved
@@ -10,11 +10,7 @@
 import birdnet_analyzer.config as cfg
 
 
-<<<<<<< HEAD
-def spectrogram_from_file(path, fig_num=None, offset=0, duration=None):
-=======
 def spectrogram_from_file(path, fig_num=None, fig_size=None):
->>>>>>> 26ca5acb
     """
     Generate a spectrogram from an audio file.
 
@@ -42,10 +38,6 @@
     f.clf()
 
     ax = f.add_subplot(111)
-<<<<<<< HEAD
-    s, _ = librosa.load(path, offset=offset, duration=duration)
-=======
->>>>>>> 26ca5acb
     D = librosa.stft(s, n_fft=1024, hop_length=512)  # STFT of y
     S_db = librosa.amplitude_to_db(np.abs(D), ref=np.max)
     
