--- conflicted
+++ resolved
@@ -712,13 +712,7 @@
             with gr.Column(visible=False) as position_row:
                 lat_number, lon_number, week_number, sf_thresh_number, yearlong_checkbox = species_list_coordinates()
 
-<<<<<<< HEAD
-            species_file_input = gr.File(
-                file_types=[".txt"], info="Path to species list file or folder.", visible=False
-            )
-=======
             species_file_input = gr.File(file_types=[".txt"], visible=False)
->>>>>>> 9b4b3759
             empty_col = gr.Column()
 
             with gr.Column(visible=False) as custom_classifier_selector:
