<h1 align="center">BirdNET-Analyzer</h1>
<p align="center">Automated scientific audio data processing and bird ID.</p>
<p align="center"><img src="https://tuc.cloud/index.php/s/xwKqoCmRDKzBCDZ/download/logo_box_birdnet.png" width="500px" /></p>

[![CC BY-NC-SA 4.0][license-badge]][cc-by-nc-sa]
![Supported OS][os-badge]
![Number of species][species-badge]

[license-badge]: https://badgen.net/badge/License/CC-BY-NC-SA%204.0/green
[os-badge]: https://badgen.net/badge/OS/Linux%2C%20Windows/blue
[species-badge]: https://badgen.net/badge/Species/3327/blue

## Introduction

This repo contains BirdNET models and scripts for processing large amounts of audio data or single audio files. This is the most advanced version of BirdNET for acoustic analyses and we will keep this repository up-to-date with new models and improved interfaces to enable scientists with no CS background to run the analysis.

Feel free to use BirdNET for your acoustic analyses and research. If you do, please cite as:

```
@article{kahl2021birdnet,
  title={BirdNET: A deep learning solution for avian diversity monitoring},
  author={Kahl, Stefan and Wood, Connor M and Eibl, Maximilian and Klinck, Holger},
  journal={Ecological Informatics},
  volume={61},
  pages={101236},
  year={2021},
  publisher={Elsevier}
}
```

This work is licensed under a
[Creative Commons Attribution-NonCommercial-ShareAlike 4.0 International License][cc-by-nc-sa].

[cc-by-nc-sa]: http://creativecommons.org/licenses/by-nc-sa/4.0/

## About

Developed by the [K. Lisa Yang Center for Conservation Bioacoustics](https://www.birds.cornell.edu/ccb/) at the [Cornell Lab of Ornithology](https://www.birds.cornell.edu/home) in collaboration with [Chemnitz University of Technology](https://www.tu-chemnitz.de/index.html.en).

Go to <https://birdnet.cornell.edu> to learn more about the project.

Follow us on Twitter [@BirdNET_App](https://twitter.com/BirdNET_App).

Want to use BirdNET to analyze a large dataset? Don't hesitate to contact us: ccb-birdnet@cornell.edu

<b>Have a question, remark or feature request? Please start a new issue thread to let us know. Feel free to submit pull request.</b>

We also have a discussion forum on Reddit if you have a general question or just want to chat. Check it out here: [reddit.com/r/BirdNET_Analyzer](https://www.reddit.com/r/BirdNET_Analyzer)

## Contents

[Model version update](#model-version-update)  
[Showroom](#showroom)  
[Setup (birdnetlib)](#setup-birdnetlib)  
[Setup (Ubuntu)](#setup-ubuntu)  
[Setup (Windows)](#setup-windows)   
[Setup (macOS)](#setup-macos)  
[Usage](#usage)  
[Usage (Docker)](#usage-docker)  
[Usage (Server)](#usage-server)  
[Usage (GUI)](#usage-gui)   
[Training](#training)  
[Funding](#funding)  
[Partners](#partners)

## Model version update

**V2.3, Apr 2023**

- slightly larger (36.4 MB vs. 21.3 MP as FP32) but smaller computational footprint (0.698 vs. 1.31 GFLOPs) than V2.2
- larger embedding size (1024 vs 320) than V2.2 (hence the bigger model)
- enhanced and optimized metadata model
- global selection of species (birds and non-birds) with 3,337 classes (incl. 10 non-event classes)

You can find a list of previous versions here: [BirdNET-Analyzer Model Version History](https://github.com/kahst/BirdNET-Analyzer/tree/main/checkpoints)

## Showroom

BirdNET powers a number of fantastic community projects dedicated to bird song identification, all of which use models from this repository. These are some highlights, make sure to check them out!

| Project | Description |
| :--- | :--- |
| <a href="https://haikubox.com"><img src="https://tuc.cloud/index.php/s/cDqtQxo8yMRkNYP/download/logo_box_loggerhead.png" /></a> | <b>HaikuBox</b><p>Once connected to your WiFi, Haikubox will listen for birds 24/7.  When BirdNET finds a match between its thousands of labeled sounds and the birdsong in your yard, it identifies the bird species and shares a three-second audio clip to the Haikubox website and smartphone app.</p> Learn more at: [HaikuBox.com](https://haikubox.com)|
| <a href="https://birdnetpi.com"><img src="https://tuc.cloud/index.php/s/WKCZoE9WSjimDoe/download/logo_box_birdnet-pi.png" /></a> | <b>BirdNET-Pi</b><p>Built on the TFLite version of BirdNET, this project uses pre-built TFLite binaries for Raspberry Pi to run on-device sound analyses. It is able to recognize bird sounds from a USB sound card in realtime and share its data with the rest of the world.</p> Learn more at: [BirdNETPi.com](https://birdnetpi.com)|
| <a href="https://app.birdweather.com"><img src="https://tuc.cloud/index.php/s/jDtyG9W36WwKpbR/download/logo_box_birdweather.png" /></a> | <b>BirdWeather</b><p>This site was built to be a living library of bird vocalizations. Using the BirdNET artificial neural network, BirdWeather is continuously listening to over 100 active stations around the world in real-time.</p> Learn more at: [BirdWeather.com](https://app.birdweather.com)|
| <a href="https://oekofor.netlify.app/en/portfolio/ecopi-bird_en/"><img src="https://tuc.cloud/index.php/s/zpNkXJq7je3BKNE/download/logo_box_ecopi_bird.png" /></a> | <b>ecoPi:Bird</b><p>The ecoPi:Bird is a device for automated acoustic recordings of bird songs and calls, with a self-sufficient power supply. It facilitates economical long-term monitoring, implemented with minimal personal requirements.</p> Learn more at: [oekofor.netlify.app](https://oekofor.netlify.app/en/portfolio/ecopi-bird_en/)|

Working on a cool project that uses BirdNET? Let us know and we can feature your project here.

## Setup (birdnetlib)

The easiest way to setup BirdNET on your machine is to install [birdnetlib](https://pypi.org/project/birdnetlib/) through pip with:

```
pip3 install birdnetlib
```

Make sure to install Tensorflow Lite, librosa and ffmpeg like mentioned below. You can run BirdNET with:

```
from birdnetlib import Recording
from birdnetlib.analyzer import Analyzer
from datetime import datetime

# Load and initialize the BirdNET-Analyzer models.
analyzer = Analyzer()

recording = Recording(
    analyzer,
    "sample.mp3",
    lat=35.4244,
    lon=-120.7463,
    date=datetime(year=2022, month=5, day=10), # use date or week_48
    min_conf=0.25,
)
recording.analyze()
print(recording.detections)
```

For more examples and documentation, make sure to visit [pypi.org/project/birdnetlib/](https://pypi.org/project/birdnetlib/). For any feature request or questions regarding <b>birdnetlib</b>, please contact [Joe Weiss](mailto:joe.weiss@gmail.com) or add an issue or PR at [github.com/joeweiss/birdnetlib](https://github.com/joeweiss/birdnetlib).

## Setup (Ubuntu 20.04)

Clone the repository:

```
git clone https://github.com/kahst/BirdNET-Analyzer.git
cd BirdNET-Analyzer
```

Install operating system packages:

```
sudo apt update
sudo apt install --yes python3.8-dev python3.8 python3.8-venv ffmpeg
```

Create a virtual environment with packaging tools:

```
python3.8 -m venv venv
venv/bin/python -m pip install --upgrade pip setuptools wheel
```

Install TFLite runtime (recommended) or Tensorflow (has to be 2.5 or later) and librosa to handle audio files:

Either:

```
<<<<<<< HEAD
venv/bin/python -m pip install tflite-runtime librosa nvidia-cudnn-cu11 resampy
=======
pip3 install librosa resampy
sudo apt-get install ffmpeg
>>>>>>> 8ebf5ccc
```

Or:

```
venv/bin/python -m pip install tensorflow librosa nvidia-cudnn-cu11 resampy
```

> NOTE: `nvidia-cudnn-cu11` works under Linux and with Nvidia GPUs, only.

## Setup (Windows)

Before you attempt to setup BirdNET-Analyzer on your Windows machine, please consider downloading our fully-packaged version that does not require you to install any additional packages and can be run "as-is".

You can download this version here: [BirdNET-Analyzer Windows](https://tuc.cloud/index.php/s/myHcJNsDsMrDqMM/download/BirdNET-Analyzer.zip)

1. Download the zip file
2. Before unpacking, make sure to right-click the zip-file, select "Properties" and check the box "Unblock" under "Security" at the bottom of the "General" tab.
3. Unpack the zip-file
4. Navigate to the extracted folder named "BirdNET-Analyzer"
5. You can start the analysis through the command prompt with `BirdNET-Analyzer.exe --i "path\to\folder" ...` (see [Usage section](#usage) for more details), or you can launch `BirdNET-Analyzer-GUI.exe` to start the analysis through a basic GUI.

<b>NOTE</b>: You can edit the provided `run.bat` file based on your requirements (right-click --> "Edit") and then simply double-click this file to start the analysis.

For more advanced use cases (e.g., hosting your own API server), follow these steps to set up BirdNET-Analyzer on your Windows machine:

Install Python 3.8 (has to be 64bit version)

- Download and run installer: [Download Python installer](https://www.python.org/ftp/python/3.8.0/python-3.8.0-amd64.exe)
- :exclamation:<b>Make sure to check "Add path to environment variables" during install</b>:exclamation:

Install Tensorflow (has to be 2.5 or later), Librosa and NumPy

- Open command prompt with "Win+S" type "command" and click on "Command Prompt"
- Type `pip install --upgrade pip`
- Type `pip install librosa resampy numpy==1.20`
- Install Tensorflow by typing `pip install tensorflow`

<b>NOTE</b>: You might need to run the command prompt as "administrator". Type "Win+S", search for command prompt and then right-click, select "Run as administrator".

Install Visual Studio Code (optional)

- Download and install VS Code: [Download VS Code installer](https://code.visualstudio.com/sha/download?build=stable&os=win32-x64-user)
- Select all available options during install

Install BirdNET using Git (for simple download see below)

- Download and install Git Bash: [Download Git Bash installer](https://github.com/git-for-windows/git/releases/download/v2.34.1.windows.1/Git-2.34.1-64-bit.exe)
- Select Visual Studio Code as default editor (optional)
- Keep all other settings as recommended
- Create folder in personal directory called "Code" (or similar)
- Change to folder and right click, launch "Git bash here"
- Type `git clone https://github.com/kahst/BirdNET-Analyzer.git`
- Keep BirdNET updated by running `git pull` for BirdNET-Analyzer folder occasionally

Install BirdNET from zip

- Download BirdNET: [Download BirdNET Zip-file](https://github.com/kahst/BirdNET-Analyzer/archive/refs/heads/main.zip)
- Unpack zip file (e.g., in personal directory)
- Keep BirdNET updated by re-downloading the zip file occasionally and overwrite existing files

Run BirdNET from command line

- Open command prompt with "Win+S" type "command" and click on "Command Prompt"
- Navigate to the folder where you installed BirdNET (cd path\to\BirdNET-Analyzer)
- See "Usage" section for command line arguments

<b>NOTE</b>: With Visual Studio Code installed, you can right-click the BirdNET-Analyzer folder and select "Open with Code". With proper extensions installed (View --> Extensions --> Python) you will be able to run all scripts from within VS Code.

## Setup (macOS)

<b>NOTE</b>: Installation was only tested on a M1 chip. Feedback on older Intel CPUs or newer M2 chips is welcome!

### Requirements

Xcode command-line tools:

```
xcode-select --install
```

Conda (Apple silicon):

```sh
curl https://repo.anaconda.com/miniconda/Miniconda3-latest-MacOSX-arm64.sh -o ~/Downloads/Miniconda3-latest-MacOSX-arm64.sh
bash ~/Downloads/Miniconda3-latest-MacOSX-arm64.sh -b -p $HOME/miniconda
```

Conda (x86_64):

```sh
curl https://repo.anaconda.com/miniconda/Miniconda3-latest-MacOSX-x86_64.sh -o ~/Downloads/Miniconda3-latest-MacOSX-x86_64.sh
bash ~/Downloads/Miniconda3-latest-MacOSX-x86_64.sh -b -p $HOME/miniconda
```

The installer prompts “Do you wish the installer to initialize Miniconda3 by running conda init?” We recommend “yes”.

Add the `conda-forge` channel:

```sh
conda config --add channels conda-forge
```

### Create Conda Environment

```sh
conda create -n birdnet-analyzer python=3.10 -c conda-forge -y
conda activate birdnet-analyzer 
```

### Install dependencies

Apple silicon only:

```sh
conda install -c apple tensorflow-deps
```

TensorFlow for macOS and Metal plug-in:

```sh
python -m pip install tensorflow-macos tensorflow-metal
```

Librosa and ffmpeg:

```sh
conda install -c conda-forge librosa resampy -y
```

### Verify

Clone the git repository if you have not done that yet:

```sh
git clone https://github.com/kahst/BirdNET-Analyzer.git
cd BirdNET-Analyzer
```

Run the example. It will take a while the first time you run it. Subsequent runs will be faster.

```sh
python analyze.py
```

<b>NOTE</b>: Now, you can install and use [birdnetlib](#setup-birdnetlib).

## Usage

1. Inspect config file for options and settings, especially inference settings. Specify a custom species list if needed and adjust the number of threads TFLite can use to run the inference.

2. Run `analyzer.py` to analyze an audio file. You need to set paths for the audio file and selection table output. Here is an example:

Under Linux and macOS:

```
venv/bin/python analyze.py --i ./audios --o ./outputs
```

Under Windows:

```
venv/Scripts/python.exe analyze.py --i ./audios --o ./outputs
```

<b>NOTE</b>: Your custom species list has to be named 'species_list.txt' and the folder containing the list needs to be specified with `--slist /path/to/folder`. You can also specify the number of CPU threads that should be used for the analysis with `--threads <Integer>` (e.g., `--threads 16`). If you provide GPS coordinates with `--lat` and `--lon`, the custom species list argument will be ignored.

Here's a complete list of all command line arguments:

```
--i, Path to input file or folder. If this is a file, --o needs to be a file too.
--o, Path to output file or folder. If this is a file, --i needs to be a file too.
--lat, Recording location latitude. Set -1 to ignore.
--lon, Recording location longitude. Set -1 to ignore.
--week, Week of the year when the recording was made. Values in [1, 48] (4 weeks per month). Set -1 for year-round species list.
--slist, Path to species list file or folder. If folder is provided, species list needs to be named "species_list.txt". If lat and lon are provided, this list will be ignored.
--sensitivity, Detection sensitivity; Higher values result in higher sensitivity. Values in [0.5, 1.5]. Defaults to 1.0.
--min_conf, Minimum confidence threshold. Values in [0.01, 0.99]. Defaults to 0.1.
--overlap, Overlap of prediction segments. Values in [0.0, 2.9]. Defaults to 0.0.
--rtype, Specifies output format. Values in ['table', 'audacity', 'r', 'kaleidoscope', 'csv']. Defaults to 'table' (Raven selection table).
--threads, Number of CPU threads.
--batchsize, Number of samples to process at the same time. Defaults to 1.
--locale, Locale for translated species common names. Values in ['af', 'de', 'it', ...] Defaults to 'en'.
--sf_thresh, Minimum species occurrence frequency threshold for location filter. Values in [0.01, 0.99]. Defaults to 0.03.
--classifier, Path to custom trained classifier. Defaults to None. If set, --lat, --lon and --locale are ignored.
```

Here are two example commands to run this BirdNET version:

```
python3 analyze.py --i example/ --o example/ --slist example/ --min_conf 0.5 --threads 4

python3 analyze.py --i example/ --o example/ --lat 42.5 --lon -76.45 --week 4 --sensitivity 1.0
```

3. Run `embeddings.py` to extract feature embeddings instead of class predictions. Result file will contain timestamps and lists of float values representing the embedding for a particular 3-second segment. Embeddings can be used for clustering or similarity analysis. Here is an example:

```
python3 embeddings.py --i example/ --o example/ --threads 4 --batchsize 16
```

Here's a complete list of all command line arguments:

```
--i, Path to input file or folder. If this is a file, --o needs to be a file too.
--o, Path to output file or folder. If this is a file, --i needs to be a file too.
--overlap, Overlap of prediction segments. Values in [0.0, 2.9]. Defaults to 0.0.
--threads, Number of CPU threads.
--batchsize, Number of samples to process at the same time. Defaults to 1.
```

4. After the analysis, run `segments.py` to extract short audio segments for species detections to verify results. This way, it might be easier to review results instead of loading hundreds of result files manually.

Here's a complete list of all command line arguments:

```
--audio, Path to folder containing audio files.
--results, Path to folder containing result files.
--o, Output folder path for extracted segments.
--min_conf, Minimum confidence threshold. Values in [0.01, 0.99]. Defaults to 0.1.
--max_segments, Number of randomly extracted segments per species.
--seg_length, Length of extracted segments in seconds. Defaults to 3.0.
--threads, Number of CPU threads.
```

5. When editing your own `species_list.txt` file, make sure to copy species names from the labels file of each model.

You can find label files in the checkpoints folder, e.g., `checkpoints/V2.3/BirdNET_GLOBAL_3K_V2.3_Labels.txt`.

Species names need to consist of `scientific name_common name` to be valid.

6. You can generate a species list for a given location using `species.py` in case you need it for reference. Here is an example:

```
python3 species.py --o example/species_list.txt --lat 42.5 --lon -76.45 --week 4
```

Here's a complete list of all command line arguments:

```
--o, Path to output file or folder. If this is a folder, file will be named 'species_list.txt'.
--lat, Recording location latitude.
--lon, Recording location longitude.
--week, Week of the year when the recording was made. Values in [1, 48] (4 weeks per month). Set -1 for year-round species list.
--threshold, Occurrence frequency threshold. Defaults to 0.05.
--sortby, Sort species by occurrence frequency or alphabetically. Values in ['freq', 'alpha']. Defaults to 'freq'.
```

7. This is a very basic version of the analysis workflow, you might need to adjust it to your own needs.

8. Please open an issue to ask for new features or to document unexpected behavior.

9. I will keep models up to date and upload new checkpoints whenever there is an improvement in performance. I will also provide quantized and pruned model files for distribution.

## Usage (Docker)

Install docker for Ubuntu:

```
sudo apt install docker.io
```

Build Docker container:

```
sudo docker build -t birdnet .
```

<b>NOTE</b>: You need to run docker build again whenever you make changes to the script.

In order to pass a directory that contains your audio files to the docker file, you need to mount it inside the docker container with <i>-v /my/path:/mount/path</i> before you can run the container.

You can run the container for the provided example soundscapes with:

```
sudo docker run -v $PWD/example:/audio birdnet analyze.py --i audio --o audio --slist audio
```

You can adjust the directory that contains your recordings by providing an absolute path:

```
sudo docker run -v /path/to/your/audio/files:/audio birdnet analyze.py --i audio --o audio --slist audio
```

You can also mount more than one drive, e.g., if input and output folder should be different:

```
sudo docker run -v /path/to/your/audio/files:/input -v /path/to/your/output/folder:/output birdnet analyze.py --i input --o output --slist input
```

See "Usage" section above for more command line arguments, all of them will work with Docker version.

<b>NOTE</b>: If you like to specify a species list (which will be used as post-filter and needs to be named 'species_list.txt'), you need to put it into a folder that also has to be mounted.

## Usage (Server)

You can host your own analysis service and API by launching the `server.py` script. This will allow you to send files to this server, store submitted files, analyze them and send detection results back to a client. This could be a local service, running on a desktop PC, or a remote server. The API can be accessed locally or remotely through a browser or Python client (or any other client implementation).

1. Install one additional package with `pip3 install bottle`.

2. Start the server with `python3 server.py`. You can also specify a host name or IP and port number, e.g., `python3 server.py --host localhost --port 8080`.

Here's a complete list of all command line arguments:

```
--host, Host name or IP address of API endpoint server. Defaults to '0.0.0.0'.
--port, Port of API endpoint server. Defaults to 8080.    
--spath, Path to folder where uploaded files should be stored. Defaults to '/uploads'.
--threads, Number of CPU threads for analysis. Defaults to 4.
--locale, Locale for translated species common names. Values in ['af', 'de', 'it', ...] Defaults to 'en'.
```

<b>NOTE</b>: The server is single-threaded, so you'll need to start multiple instances for higher throughput. This service is intented for short audio files (e.g., 1-10 seconds).

3. Query the API with a client. You can use the provided Python client or any other client implementation. Request payload needs to be `multipart/form-data` with the following fields: `audio` for raw audio data as byte code, and `meta` for additional information on the audio file. Take a look at our example client implementation in the `client.py` script.

This script will read an audio file, generate metadata from command line arguments and send it to the server. The server will then analyze the audio file and send back the detection results which will be stored as a JSON file.

Here's a complete list of all command line arguments:

```
--host, Host name or IP address of API endpoint server.
--port, Port of API endpoint server.     
--i, Path to file that should be analyzed.  
--o, Path to result file. Leave blank to store with audio file.  
--lat, Recording location latitude. Set -1 to ignore.
--lon, Recording location longitude. Set -1 to ignore.
--week, Week of the year when the recording was made. Values in [1, 48] (4 weeks per month). Set -1 for year-round species list.
--overlap, Overlap of prediction segments. Values in [0.0, 2.9]. Defaults to 0.0.
--sensitivity, Detection sensitivity; Higher values result in higher sensitivity. Values in [0.5, 1.5]. Defaults to 1.0.
--pmode, Score pooling mode. Values in ['avg', 'max']. Defaults to 'avg'. 
--num_results, Number of results per request.
--sf_thresh, Minimum species occurrence frequency threshold for location filter. Values in [0.01, 0.99]. Defaults to 0.03.
--save, Define if files should be stored on server. Values in [True, False]. Defaults to False.  
```

4. Parse results from the server. The server will send back a JSON response with the detection results. The response also contains a `msg` field, indicating `success` or `error`. Results consist of a sorted list of (species, score) tuples.

This is an example response:

```
{"msg": "success", "results": [["Poecile atricapillus_Black-capped Chickadee", 0.7889], ["Spinus tristis_American Goldfinch", 0.5028], ["Junco hyemalis_Dark-eyed Junco", 0.4943], ["Baeolophus bicolor_Tufted Titmouse", 0.4345], ["Haemorhous mexicanus_House Finch", 0.2301]]}
```

<b>NOTE</b>: Let us know if you have any questions, suggestions, or feature requests. Also let us know when hosting an analysis service - we would love to give it a try.

## Usage (GUI)

We provide a very basic GUI which lets you launch the analysis through a web interface.

![GUI screenshot](https://tuc.cloud/index.php/s/QyBczrWXCrMoaRC/download/analyzer_gui.png)

1. You need to install two additional packages in order to use the GUI with `pip3 install pywebview gradio`
2. Launch the GUI with `python3 gui.py`.
3. Set all folders and parameters, after that, click 'Analyze'.

## Training

You can train your own custom classifier on top of BirdNET. This is useful if you want to detect species that are not included in the default species list. You can also use this to train a classifier for a specific location or season. All you need is a dataset of labeled audio files, organized in folders by species (we use folder names as labels). <b>This also works for non-bird species, as long as you have a dataset of labeled audio files</b>. Audio files will be resampled to 48 kHz and converted into 3-second segments (we will use the center 3-second segment if the file is longer, we will pad with random noise if the file is shorter). We recommend using at least 100 audio files per species (although training also works with less data). You can download a sample training data set [here](https://drive.google.com/file/d/16hgka5aJ4U69ane9RQn_quVmgjVY2AY5).

1. Collect training data and organize in folders based on species names.
2. Species labels should be in the format `<scientific name>_<species common name>` (e.g., `Poecile atricapillus_Black-capped Chickadee`), but other formats work as well.
3. It can be helpful to include a non-event class. If you name a folder 'Noise', 'Background', 'Other' or 'Silence', it will be treated as a non-event class.
4. Run the training script with `python3 train.py --i <path to training data folder> --o <path to trained classifier model output>`.

Here is a list of all command line arguments:

```
--i, Path to training data folder. Subfolder names are used as labels.
--o, Path to trained classifier model output.
--epochs, Number of training epochs. Defaults to 100.
--batch_size, Batch size. Defaults to 32.
--learning_rate, Learning rate. Defaults to 0.01.
--hidden_units, Number of hidden units. Defaults to 0. If set to >0, a two-layer classifier is used.
```

5. After training, you can use the custom trained classifier with the `--classifier` argument of the `analyze.py` script.

<b>NOTE</b>: Adjusting hyperparameters (e.g., number of hidden units, learning rate, etc.) can have a big impact on the performance of the classifier. We recommend trying different hyperparameter settings.

Example usage (when downloading and unzipping the sample training data set):

```
python3 train.py --i train_data/ --o checkpoints/custom/Custom_Classifier.tflite
python3 analyze.py --classifier checkpoints/custom/Custom_Classifier.tflite
```

<b>NOTE</b>: Setting a custom classifier will also set the new labels file. Due to these custom labels, the location filter and locale will be disabled.

## Funding

This project is supported by Jake Holshuh (Cornell class of ’69) and The Arthur Vining Davis Foundations. Our work in the K. Lisa Yang Center for Conservation Bioacoustics is made possible by the generosity of K. Lisa Yang to advance innovative conservation technologies to inspire and inform the conservation of wildlife and habitats.

The German Federal Ministry of Education and Research is funding the development of BirdNET through the project "BirdNET+" (FKZ 01|S22072). Additionally, the German Federal Ministry of Environment, Nature Conservation and Nuclear Safety is funding the development of BirdNET through the project "DeepBirdDetect" (FKZ 67KI31040E).

## Partners

BirdNET is a joint effort of partners from academia and industry. Without these partnerships, this project would not have been possible. Thank you!

![Logos of all partners](https://tuc.cloud/index.php/s/KSdWfX5CnSRpRgQ/download/box_logos.png)<|MERGE_RESOLUTION|>--- conflicted
+++ resolved
@@ -147,12 +147,7 @@
 Either:
 
 ```
-<<<<<<< HEAD
 venv/bin/python -m pip install tflite-runtime librosa nvidia-cudnn-cu11 resampy
-=======
-pip3 install librosa resampy
-sudo apt-get install ffmpeg
->>>>>>> 8ebf5ccc
 ```
 
 Or:
